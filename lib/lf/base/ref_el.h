/// @file ref_el.h

#ifndef __96e6ff0ee0034f4584fcdfc7e9c53f82
#define __96e6ff0ee0034f4584fcdfc7e9c53f82

#include <array>
#include <vector>

//#include <boost/range.hpp>
#include <Eigen/Eigen>
#include "lf_assert.h"
<<<<<<< HEAD
#include "static_vars.h" // Added
=======
#include "static_vars.h"  // Added
>>>>>>> 04edd789

namespace lf::base {


/*!
 * @brief An enum that defines all possible RefEl types.
 *
 * This enum is only rarely used direcly because there is a one-to-one relation
 * between every enum value and an instance of the lf::base::RefEl class:
 * @snippet ref_el.cc oneToOneRelation
 *
 * Also the enum representation is convertible into a lf::base::RefEl instance
 * and back:
 * @snippet ref_el.cc enumConversion
 *
 */
enum class RefElType : unsigned char {
  kPoint,
  //!< @copydoc RefEl::kPoint()
  kSegment,
  //!< @copydoc RefEl::kSegment()
  kTria,
  //!< @copydoc RefEl::kTria()
  kQuad,
  //!< @copydoc RefEl::kQuad()
};

/** @class RefEl lf/base/base.h
 * @brief Represents a reference element with all its properties.
 *
 * Every Entity of a mesh in LehrFEM++ is the image of a reference element
 * under an entity-specific (smooth) transformation (which is described by the
 * lf::mesh::Geometry class). This transformation describes the shape of the
 * actual entity, but also the algebraic relations between its sub-entities.
 *
 * The reference element serves two main purposes:
 * - it defines the _local topology_ of the mesh in terms of incidence relations
 *   of the entities. For instance the reference element defines the number of
 *   edges of a cell.
 * - it fixes the parameter domain for the mapping describing the _shape_ of the
 *   entitiy.
 *
 * There is a fixed number of reference elements. This class has a static
 * member field for every type of reference element:
 * - `RefEl::kPoint()` is the Reference element of every point/node in a mesh.
 *   The point itself doesn't have any sub-entities.
 * - `RefEl::kSegment()` is the reference element of every edge in a mesh.
 *   It connects two points with each other.
 * - `RefEl::kTria()` is the reference element of every triangular element in
 * the mesh. It has three segments (codim=1) and three points (codim=2) as
 *   sub-entities.
 * - `RefEl::kQuad()` is the reference element of every quadrilateral element in
 *   the mesh. It has four segments (codim=1) and four points (codim=2) as
 *   sub-entities.
 *
 *
 * #### Usage of this class
 * - You can create arbitrary many instances of this class, but every instance
 *   is equal to one of the four types of reference elements that are exposed
 *   as static member fields (see above).
 * - Instances of this class are copyable, moveable, assignable and have a
 *   number of member functions that give information about the reference
 *   element they represent.
 * - This class is very lightweight, in fact `sizeof(RefEl) == sizeof(char)`.
 *   It can be copied around as needed.
 *
 * @snippet ref_el.cc refElUsage
 */
class RefEl {
  // Node coordinates as dynamic eigen matrices:
  static const Eigen::MatrixXd ncoords_point_dynamic_;
  static const Eigen::MatrixXd ncoords_segment_dynamic_;
  static const Eigen::MatrixXd ncoords_tria_dynamic_;
  static const Eigen::MatrixXd ncoords_quad_dynamic_;

  // Node coordinates as fixed eigen matrices:
  static const std::vector<Eigen::Matrix<double, 0, 1>> ncoords_point_static_;
  static const std::vector<Eigen::Matrix<double, 1, 1>> ncoords_segment_static_;
  static const std::vector<Eigen::Vector2d> ncoords_tria_static_;
  static const std::vector<Eigen::Vector2d> ncoords_quad_static_;

  // Member variable
  RefElType type_;

 public:
  using dim_t = unsigned char;
  // subSubEntities, used by SubSubEntity2SubEntity
  static constexpr std::array<std::array<dim_t, 2>, 3>
      sub_sub_entity_index_tria_ = {{{0, 1}, {1, 2}, {2, 0}}};
  static constexpr std::array<std::array<dim_t, 2>, 4>
      sub_sub_entity_index_quad_ = {{{0, 1}, {1, 2}, {2, 3}, {3, 0}}};

  // Some utility methods that are needed to deduce compile time return types:
  static constexpr dim_t DimensionImpl(RefElType type) {
    switch (type) {
      case RefElType::kPoint:
        return 0;
      case RefElType::kSegment:
        return 1;
      case RefElType::kTria:
        return 2;
      case RefElType::kQuad:
        return 2;
      default:
        throw std::runtime_error(
            "RefEl::Dimension() not implemented for this RefEl type.");
    }
  }

 public:
  /**
   * @brief Type of the node coordinate iterator that is returned from
   * NodeCoords()
   */
  template <RefElType type>
  using NodeCoordVector = Eigen::Matrix<double, DimensionImpl(type), 1>;

  /**
   * @brief Returns the (0-dimensional) reference point.
   */
  static constexpr RefEl kPoint() { return RefEl(RefElType::kPoint); }

  /**
   * @brief Returns the (1-dimensional) reference segment.
   *
   * #### Node numbering with (1D) node coordinates
   *
<<<<<<< HEAD
   * @image html segment_num_edg.png
=======
   * @image html segment_num_edg.svg
>>>>>>> 04edd789
   */
  //@image html segment.png
  static constexpr RefEl kSegment() { return RefEl(RefElType::kSegment); }

  /**
   * @brief Returns the reference triangle
   *
   * #### Node numbering with (2D) node coordinates and segment orientation.
<<<<<<< HEAD
   * @image html tria_num_edg.png
=======
   * @image html tria_num_edg.svg
>>>>>>> 04edd789
   */
  //@image html tria.png
  static constexpr RefEl kTria() { return RefEl(RefElType::kTria); }

  /**
   * @brief Returns the reference quadrilateral
   *
   * #### Node numbering with (2D) node coordinates and segment orientation
<<<<<<< HEAD
   * @image html quad_num_edg.png
=======
   * @image html quad_num_edg.svg
>>>>>>> 04edd789
   */
  // @image html quad.png
  static constexpr RefEl kQuad() { return RefEl(RefElType::kQuad); }

  /**
   * @brief Create a RefEl from a lf::base::RefElType enum.
   * @param type The type of the Reference Element
   */
  explicit constexpr RefEl(RefElType type) noexcept : type_(type) {}

  /** @brief Default copy constructor */
  constexpr RefEl(const RefEl&) = default;

  /** @brief Default move constructor */
  constexpr RefEl(RefEl&&) = default;

  /** @brief Default copy assignment operator */
  // NOLINTNEXTLINE(modernize-use-equals-default,hicpp-use-equals-default)
  constexpr RefEl& operator=(const RefEl& rhs) {
    type_ = rhs.type_;
    return *this;
  }

  /** @brief Default move assignment operator */
  constexpr RefEl& operator=(RefEl&& rhs) noexcept {
    type_ = rhs.type_;
    return *this;
  }

  /**
   * @brief Return the dimension of this reference element.
   *
   * - 0 for a RefEl::kPoint()
   * - 1 for a RefEl::kSegment()
   * - 2 for a RefEl::kTria()
   * - 2 for a RefEl::kQuad()
   */
  constexpr dim_t Dimension() const { return DimensionImpl(type_); }

  /**
   * @brief The number of nodes of this reference element.
   *
   * @remark This is a shortcut for calling `NumSubEntities(Dimension())`
   */
  constexpr dim_t NumNodes() const {
    switch (type_) {
      case RefElType::kPoint:
        return 1;
      case RefElType::kSegment:
        return 2;
      case RefElType::kTria:
        return 3;
      case RefElType::kQuad:
        return 4;
      default:
        throw std::runtime_error(
            "RefEl::NumNodes() not implemented for this RefEl type.");
    }
  }

  /**
   * @brief Get the coordinates of the nodes of this reference element.
   * @return a matrix of size `Dimension() x NumNodes()` that contains the
   *         the coordinates of every node as a column vector.
   *
   * @remark This method is not optimal from a performance point of view
   * because the matrix is allocated on the heap.
   * If the type of the RefEl is known at compile time, use the
   * static NodeCoords() function instead.
   *
   * @snippet ref_el.cc nodeCoordStatic
   */
  const Eigen::MatrixXd& NodeCoords() const {
    switch (type_) {
      case RefElType::kPoint:
        return ncoords_point_dynamic_;
      case RefElType::kSegment:
        return ncoords_segment_dynamic_;
      case RefElType::kTria:
        return ncoords_tria_dynamic_;
      case RefElType::kQuad:
        return ncoords_quad_dynamic_;
      default:
        LF_VERIFY_MSG(
            false, "RefEl::NodeCoords() not implemented for this RefEl type.");
    }
  }

  /**
   * @brief Get the coordinates of the nodes of a reference element.
   * @tparam type The `RefElType` of the reference element for which the node
   * coordinates should be returned, see usage below.
   * @return a `std::vector` with `NumNodes()` elements. Every
   * Element is a fixed-size column vector (e.g. `Eigen::Matrix<double,1,1>`
   * for a segment or `Eigen::Matrix<double,2,1>` for a triangle/quadrilateral)
   *
   * #### Usage example:
   * @snippet ref_el.cc nodeCoordStatic
   *
   * @remark This function template can only be called if the type of the
   * reference element is known at compile time. The advantage of this method
   * over NodeCoords() const is, that it returns a vector of fixed-size
   * vectors that are allocated on the stack.
   */
  template <RefElType type>
  static const std::vector<NodeCoordVector<type>>& NodeCoords() {
    // NOLINTNEXTLINE
    if constexpr (type == RefElType::kPoint) {
      return ncoords_point_static_;
    }
    // NOLINTNEXTLINE
    if constexpr (type == RefElType::kSegment) {
      return ncoords_segment_static_;
    }
    // NOLINTNEXTLINE
    if constexpr (type == RefElType::kTria) {
      return ncoords_tria_static_;
    }
    // NOLINTNEXTLINE
    if constexpr (type == RefElType::kQuad) {
      return ncoords_quad_static_;
    }
    LF_VERIFY_MSG(false,
                  "RefEl::NodeCoords<>() not implemented for this RefEl type.");
  }

  /**
   * @brief Get the number of sub-entities of this RefEl with the given
   *        codimension.
   * @param sub_codim The codimension of the subEntities that should be counted.
   *
   * #### Examples
   * - a segment has two points as `codim=1` sub-entities, therefore
   *   `RefEl::kSegment().NumSubEntities(1) == 2`
   * - a Triangle has three subentities of `codim=1` (all Segments), therefore
   *  `RefEl::kTria().NumSubEntities(1) == 3`
   * - a Triangle has three subEntities of `codim=2` (all Points), therefore
   *   `RefEl::kTria().NumSubEntities(2) == 3`
   */
  constexpr dim_t NumSubEntities(dim_t sub_codim) const {
    LF_ASSERT_MSG_CONSTEXPR(sub_codim >= 0, "sub_codim is negative");
    LF_ASSERT_MSG_CONSTEXPR(sub_codim <= Dimension(),
                            "sub_codim > Dimension()");
    if (sub_codim == 0) {
      return 1;
    }
    switch (type_) {
      case RefElType::kSegment:
        return 2;  // sub_codim=1
      case RefElType::kTria:
        return 3;  // sub_codim=1,2
      case RefElType::kQuad:
        return 4;  // sub_codim=1,2
      default:
        LF_ASSERT_MSG_CONSTEXPR(
            false,
            "RefEl::NumSubEntities() not implemented for this RefElType.");
    }
    return 0;  // prevent warnings from compilers
  }

  /**
   * @brief Return the RefEl of the sub-entity with codim `sub_codim`
   * and index `sub_index`.
   * @param sub_codim The codimension of the sub-entity (w.r.t. `Dimension()`).
   *        Should be `<= Dimension()`.
   * @param sub_index The zero-based index of the sub-entity.
   *        `sub_index` should be smaller than `NumSumEntities(sub_codim)`
   *
   * #### Examples:
   * - A triangle has three codim=2 entities which are all points, therefore
   *   `RefEl::kTria().SubType(2,i) == RefEl::kPoint()` for i=0,1,2.
   * - A quadrilateral has four codim=1 entities which are all segments,
   *   therefore `RefEl::kQuad().SubType(1,i) == RefEl::kSegment()` for
   * i=0,1,2,3.
   * - The codim=0 subEntity of a triangle is the triangle itself, therefore
   *   `RefEl::kTria().SubType(0,0) == RefEl::kTria()`.
   *
   *
   * @see NumSubEntities() const to get the number of sub entities of a given
   *      codimension
   */
  constexpr RefEl SubType(dim_t sub_codim, dim_t sub_index) const {
    LF_ASSERT_MSG_CONSTEXPR(sub_codim >= 0, "sub_codim is negative");
    LF_ASSERT_MSG_CONSTEXPR(sub_codim <= Dimension(),
                            "sub_codim > Dimension()");
    LF_ASSERT_MSG_CONSTEXPR(sub_index >= 0, "sub_index is negative");
    LF_ASSERT_MSG_CONSTEXPR(sub_index < NumSubEntities(sub_codim),
                            "sub_index >= NumSubEntities");

    if (sub_codim == 0) {
      return *this;
    }
    if (sub_codim == Dimension()) {
      return kPoint();
    }
    if (Dimension() - sub_codim == 1) {
      return kSegment();
    } else {  // NOLINT(readability-else-after-return)
      LF_ASSERT_MSG_CONSTEXPR(false, "This code should never be reached.");
    }

    return kPoint();  // prevent warnings from compiler
  }

  /**
   * @brief Identifies sub-entities of sub-entities (so-called sub-sub-entities)
   *        with sub-entities.
   *
   * @param sub_codim The codimension of the sub-entity.
   * @param sub_index  The zero-based index of the sub-entity.
   * @param sub_rel_codim The codimension of the sub-sub-entity w.r.t. the
   *        sub-entity identified by `sub_codim` and `sub_index`.
   * @param sub_rel_index The index of the sub-sub-entity w.r.t. the
   *        sub-entity identified by `sub_codim` and `sub_index`.
   * @return The index of the sub-sub-entity w.r.t. this RefEl.
   *
   * @note the argument `sub_rel_codim` is a **relative co-dimension**.
   *
   * @notes the argument `sub_rel_index` is a local index in the sub-entity.
   *
   * #### Conventions
   * - For a triangle (the arrow indicates the induced orientation of the edge)
   *   - edge 0 connects vertices 0 -> 1
   *   - edge 1 connects vertices 1 -> 2
   *   - edge 2 connects vertices 2 -> 0
   * - For a quadrilateral
   *   - edge 0 connects vertices 0 -> 1
   *   - edge 1 connects vertices 1 -> 2
   *   - edge 2 connects vertices 2 -> 3
   *   - edge 3 connects vertices 3 -> 0
   *
   * #### Examples
   * - The sub-entity of a `RefEl::kTria()` with `sub_codim=1`, `sub_index=1`
   *   is a `RefEl::kSegment()` that connects node 1 with node 2. The
   *   (sub-)sub-entity of this segment with codim `sub_rel_codim=1` and
   *   sub-index `sub_rel_index=0` (both w.r.t. to the segment) is the first
   * point of the segment, i.e. node 1. Therefore
   * `SubSubEntity2SubEntity(1,1,1,0) == 1`
   * - Similarly, for `sub_rel_index=1`:
   *   `SubSubEntity2SubEntity(1,1,1,1) == 2`
   */
  constexpr dim_t SubSubEntity2SubEntity(dim_t sub_codim, dim_t sub_index,
                                         dim_t sub_rel_codim,
                                         dim_t sub_rel_index) const {
    LF_ASSERT_MSG_CONSTEXPR(sub_codim >= 0, "sub_codim negative");
    LF_ASSERT_MSG_CONSTEXPR(sub_codim <= Dimension(), "sub_codim > Dimension");
    LF_ASSERT_MSG_CONSTEXPR(sub_index >= 0, "sub_index negative");
    LF_ASSERT_MSG_CONSTEXPR(sub_index <= NumSubEntities(sub_codim),
                            "sub_index >= NumSubEntities");
    LF_ASSERT_MSG_CONSTEXPR(sub_rel_codim >= 0, "sub_rel_codim negative.");
    LF_ASSERT_MSG_CONSTEXPR(sub_rel_codim <= Dimension() - sub_codim,
                            "subSubCodim out of bounds.");
    LF_ASSERT_MSG_CONSTEXPR(sub_rel_index >= 0, "sub_rel_index negative.");
    LF_ASSERT_MSG_CONSTEXPR(
        sub_rel_index <
            SubType(sub_codim, sub_index).NumSubEntities(sub_rel_codim),
        "sub_sub_index out of bounds.");

    if (type_ == RefElType::kPoint) {
      return 0;
    }
    if (sub_codim == 0) {
      return sub_rel_index;
    }
    if (sub_codim == Dimension()) {
      return sub_index;
    }

    // from here on, it must be a segment
    switch (type_) {
      case RefElType::kTria:
        return sub_sub_entity_index_tria_[sub_index][sub_rel_index];
      case RefElType::kQuad:
        return sub_sub_entity_index_quad_[sub_index][sub_rel_index];
      default:
        LF_ASSERT_MSG_CONSTEXPR(false, "This code should never be reached.");
    }

    return 0;  // Prevent warnings from compiler...
  }

  /**
   * @brief Return a string representation of this Reference element
   */
  std::string ToString() const {
    switch (type_) {
      case RefElType::kPoint:
        return "kPoint";
      case RefElType::kSegment:
        return "kSegment";
      case RefElType::kTria:
        return "kTria";
      case RefElType::kQuad:
        return "kQuad";
      default:
        LF_VERIFY_MSG(false, "ToString() not implemented for this RefElType");
    }
  }

  /**
   * @brief Conversion operator, converts this RefEl to a lf::base::RefElType
   * enum.
   *
   * #### Usage example
   * @snippet ref_el.cc convert_to_enum
   */
  // NOLINTNEXTLINE(google-explicit-constructor, hicpp-explicit-conversions)
  constexpr operator RefElType() const { return type_; }

  ~RefEl() = default;

  // Output control variable
  /** @brief Diagnostics control variable */
  static int output_ctrl_;

<<<<<<< HEAD
}; // class RefEl

=======
};  // class RefEl
>>>>>>> 04edd789

// Declare print function
/**
 * @brief Diagnostic output operator. Prints info about a reference element.
 * @param &ref_el The reference element to print info about
 * @param &o The stream to which this function should output
 *
 * #### Output levels
<<<<<<< HEAD
 * - RefEl::output_ctrl_ = 0: Type of reference element, dimension and number of nodes
 * - RefEl::output_ctrl_ > 0: The above and number of subentities and their types for each codimension
 * - RefEl::output_ctrl_ > 10: The above and type of subentity for each subentities in each codimension.
 * - RefEl::output_ctrl_ > 20: The above and coordinates of the points of the reference element
 *
 *
 */
void PrintInfo(const RefEl &ref_el, std::ostream &o);

=======
 * - RefEl::output_ctrl_ = 0: Type of reference element, dimension and number of
 * nodes
 * - RefEl::output_ctrl_ > 0: The above and number of subentities and their
 * types for each codimension
 * - RefEl::output_ctrl_ > 10: The above and type of subentity for each
 * subentities in each codimension.
 * - RefEl::output_ctrl_ > 20: The above and coordinates of the points of the
 * reference element
 *
 *
 */
void PrintInfo(const RefEl& ref_el, std::ostream& o);
>>>>>>> 04edd789

/**
 * @brief Operator overload to print a `RefEl` to a stream, such as `std::cout`
 * @param stream The stream to which this function should output
 * @param ref_el The reference element to write to `stream`.
 * @return The stream itself.
 *
<<<<<<< HEAD
 * - If RefEl::output_ctrl_ == 0, type of reference element is sent as output to stream.
 * - If RefEl::output_ctrl_ > 0, then lf::base::PrintInfo(const RefEl &ref_el, std::ostream &o) is called.
=======
 * - If RefEl::output_ctrl_ == 0, type of reference element is sent as output to
 * stream.
 * - If RefEl::output_ctrl_ > 0, then lf::base::PrintInfo(const RefEl &ref_el,
 * std::ostream &o) is called.
>>>>>>> 04edd789
 *
 * #### Usage example
 * @snippet ref_el.cc streamOutput
 */
inline std::ostream& operator<<(std::ostream& stream, const RefEl& ref_el) {
<<<<<<< HEAD

    if (RefEl::output_ctrl_ == 0){
        return stream << ref_el.ToString();
    } else {
        PrintInfo(ref_el, stream);
    }
=======
  if (RefEl::output_ctrl_ == 0) {
    return stream << ref_el.ToString();
  }
  PrintInfo(ref_el, stream);
  return stream;
>>>>>>> 04edd789
}

}  // namespace lf::base

#endif  // __96e6ff0ee0034f4584fcdfc7e9c53f82<|MERGE_RESOLUTION|>--- conflicted
+++ resolved
@@ -9,14 +9,9 @@
 //#include <boost/range.hpp>
 #include <Eigen/Eigen>
 #include "lf_assert.h"
-<<<<<<< HEAD
-#include "static_vars.h" // Added
-=======
 #include "static_vars.h"  // Added
->>>>>>> 04edd789
 
 namespace lf::base {
-
 
 /*!
  * @brief An enum that defines all possible RefEl types.
@@ -141,39 +136,24 @@
    *
    * #### Node numbering with (1D) node coordinates
    *
-<<<<<<< HEAD
-   * @image html segment_num_edg.png
-=======
    * @image html segment_num_edg.svg
->>>>>>> 04edd789
-   */
-  //@image html segment.png
+   */
   static constexpr RefEl kSegment() { return RefEl(RefElType::kSegment); }
 
   /**
    * @brief Returns the reference triangle
    *
    * #### Node numbering with (2D) node coordinates and segment orientation.
-<<<<<<< HEAD
-   * @image html tria_num_edg.png
-=======
    * @image html tria_num_edg.svg
->>>>>>> 04edd789
-   */
-  //@image html tria.png
+   */
   static constexpr RefEl kTria() { return RefEl(RefElType::kTria); }
 
   /**
    * @brief Returns the reference quadrilateral
    *
    * #### Node numbering with (2D) node coordinates and segment orientation
-<<<<<<< HEAD
-   * @image html quad_num_edg.png
-=======
    * @image html quad_num_edg.svg
->>>>>>> 04edd789
-   */
-  // @image html quad.png
+   */
   static constexpr RefEl kQuad() { return RefEl(RefElType::kQuad); }
 
   /**
@@ -488,12 +468,7 @@
   /** @brief Diagnostics control variable */
   static int output_ctrl_;
 
-<<<<<<< HEAD
-}; // class RefEl
-
-=======
 };  // class RefEl
->>>>>>> 04edd789
 
 // Declare print function
 /**
@@ -502,17 +477,6 @@
  * @param &o The stream to which this function should output
  *
  * #### Output levels
-<<<<<<< HEAD
- * - RefEl::output_ctrl_ = 0: Type of reference element, dimension and number of nodes
- * - RefEl::output_ctrl_ > 0: The above and number of subentities and their types for each codimension
- * - RefEl::output_ctrl_ > 10: The above and type of subentity for each subentities in each codimension.
- * - RefEl::output_ctrl_ > 20: The above and coordinates of the points of the reference element
- *
- *
- */
-void PrintInfo(const RefEl &ref_el, std::ostream &o);
-
-=======
  * - RefEl::output_ctrl_ = 0: Type of reference element, dimension and number of
  * nodes
  * - RefEl::output_ctrl_ > 0: The above and number of subentities and their
@@ -525,7 +489,6 @@
  *
  */
 void PrintInfo(const RefEl& ref_el, std::ostream& o);
->>>>>>> 04edd789
 
 /**
  * @brief Operator overload to print a `RefEl` to a stream, such as `std::cout`
@@ -533,34 +496,20 @@
  * @param ref_el The reference element to write to `stream`.
  * @return The stream itself.
  *
-<<<<<<< HEAD
- * - If RefEl::output_ctrl_ == 0, type of reference element is sent as output to stream.
- * - If RefEl::output_ctrl_ > 0, then lf::base::PrintInfo(const RefEl &ref_el, std::ostream &o) is called.
-=======
  * - If RefEl::output_ctrl_ == 0, type of reference element is sent as output to
  * stream.
  * - If RefEl::output_ctrl_ > 0, then lf::base::PrintInfo(const RefEl &ref_el,
  * std::ostream &o) is called.
->>>>>>> 04edd789
  *
  * #### Usage example
  * @snippet ref_el.cc streamOutput
  */
 inline std::ostream& operator<<(std::ostream& stream, const RefEl& ref_el) {
-<<<<<<< HEAD
-
-    if (RefEl::output_ctrl_ == 0){
-        return stream << ref_el.ToString();
-    } else {
-        PrintInfo(ref_el, stream);
-    }
-=======
   if (RefEl::output_ctrl_ == 0) {
     return stream << ref_el.ToString();
   }
   PrintInfo(ref_el, stream);
   return stream;
->>>>>>> 04edd789
 }
 
 }  // namespace lf::base
