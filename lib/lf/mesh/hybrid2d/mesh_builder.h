#ifndef __e98a803fac5b430a8ff634ceb2f809a1
#define __e98a803fac5b430a8ff634ceb2f809a1

#include <lf/mesh/mesh.h>

namespace lf::mesh::hybrid2d {

/**
 * @brief Implements mesh::MeshBuilder interface and can be used to construct
 *        a hybrid mesh with `dimMesh=2`.
 *
 * A planar triangular mesh with affine triangles as cells can be completely specified
 * by giving the list of vertex coordinates and a list of triangles in the form of a 
 * 3-tuple of vertex indices. 
 */
class MeshBuilder : public mesh::MeshBuilder {
 public:
  /**
   * @brief Construct a new builder that can be used to construct a new hybrid2d
   *        mesh.
   * @param dim_world The dimension of the euclidean space in which the
   *                  mesh is embedded.
   */
  explicit MeshBuilder(dim_t dim_world)
      : dim_world_(dim_world), built_(false) {}

<<<<<<< HEAD
  dim_t DimWorld() const override { return dim_world_; }
  dim_t DimMesh() const override { return 2; }
=======
  /** @copydoc Mesh::DimWorld */
  dim_t DimWorld() const override {return dim_world_; }

  /** 
   * @brief 2D hybrid meshes are meant to model 2D manifolds
   *
   */
  dim_t DimMesh() const override {return 2; }
>>>>>>> ece53e20

  /** 
   * @brief register the coordinates of another point
   * @param coord a dynamic Eigen vector of size DimWorld containing node coordinates
   *
   */
  size_type AddPoint(coord_t coord) override;

  /* 
   * @brief register another triangle
   * @param nodes a 3-tuple of node *indices*
   * @param geometry a description of the shape of a cell
   *
   */
  size_type AddElement(const base::ForwardRange<const size_type>& nodes,
<<<<<<< HEAD
                       std::unique_ptr<geometry::Geometry>&& geometry) override;
  std::unique_ptr<mesh::Mesh> Build() override;

 private:
  dim_t dim_world_;
  bool built_;
  std::vector<Eigen::VectorXd> nodes_;
  std::vector<
      std::tuple<std::vector<size_type>, std::unique_ptr<geometry::Geometry>>>
      elements_;
=======
    std::unique_ptr<geometry::Geometry>&& geometry) override;

  /** 
   * @brief actual construction of the mesh 
   *
   */
  std::unique_ptr<mesh::Mesh> Build() override;
private:
  dim_t dim_world_; // dimension of ambient space
  bool built_;      
  std::vector<Eigen::VectorXd> nodes_;
  std::vector<std::tuple<std::vector<size_type>,
    std::unique_ptr<geometry::Geometry>>> elements_;
>>>>>>> ece53e20
};

}  // namespace lf::mesh::hybrid2d

#endif  // __e98a803fac5b430a8ff634ceb2f809a1<|MERGE_RESOLUTION|>--- conflicted
+++ resolved
@@ -9,9 +9,9 @@
  * @brief Implements mesh::MeshBuilder interface and can be used to construct
  *        a hybrid mesh with `dimMesh=2`.
  *
- * A planar triangular mesh with affine triangles as cells can be completely specified
- * by giving the list of vertex coordinates and a list of triangles in the form of a 
- * 3-tuple of vertex indices. 
+ * A planar triangular mesh with affine triangles as cells can be completely
+ * specified by giving the list of vertex coordinates and a list of triangles in
+ * the form of a 3-tuple of vertex indices.
  */
 class MeshBuilder : public mesh::MeshBuilder {
  public:
@@ -24,60 +24,45 @@
   explicit MeshBuilder(dim_t dim_world)
       : dim_world_(dim_world), built_(false) {}
 
-<<<<<<< HEAD
+  /** @copydoc Mesh::DimWorld */
   dim_t DimWorld() const override { return dim_world_; }
-  dim_t DimMesh() const override { return 2; }
-=======
-  /** @copydoc Mesh::DimWorld */
-  dim_t DimWorld() const override {return dim_world_; }
 
-  /** 
+  /**
    * @brief 2D hybrid meshes are meant to model 2D manifolds
    *
    */
-  dim_t DimMesh() const override {return 2; }
->>>>>>> ece53e20
+  dim_t DimMesh() const override { return 2; }
 
-  /** 
+  /**
    * @brief register the coordinates of another point
-   * @param coord a dynamic Eigen vector of size DimWorld containing node coordinates
+   * @param coord a dynamic Eigen vector of size DimWorld containing node
+   * coordinates
    *
    */
   size_type AddPoint(coord_t coord) override;
 
-  /* 
+  /*
    * @brief register another triangle
    * @param nodes a 3-tuple of node *indices*
    * @param geometry a description of the shape of a cell
    *
    */
   size_type AddElement(const base::ForwardRange<const size_type>& nodes,
-<<<<<<< HEAD
                        std::unique_ptr<geometry::Geometry>&& geometry) override;
+
+  /**
+   * @brief actual construction of the mesh
+   *
+   */
   std::unique_ptr<mesh::Mesh> Build() override;
 
  private:
-  dim_t dim_world_;
+  dim_t dim_world_;  // dimension of ambient space
   bool built_;
   std::vector<Eigen::VectorXd> nodes_;
   std::vector<
       std::tuple<std::vector<size_type>, std::unique_ptr<geometry::Geometry>>>
       elements_;
-=======
-    std::unique_ptr<geometry::Geometry>&& geometry) override;
-
-  /** 
-   * @brief actual construction of the mesh 
-   *
-   */
-  std::unique_ptr<mesh::Mesh> Build() override;
-private:
-  dim_t dim_world_; // dimension of ambient space
-  bool built_;      
-  std::vector<Eigen::VectorXd> nodes_;
-  std::vector<std::tuple<std::vector<size_type>,
-    std::unique_ptr<geometry::Geometry>>> elements_;
->>>>>>> ece53e20
 };
 
 }  // namespace lf::mesh::hybrid2d
