--- conflicted
+++ resolved
@@ -8,7 +8,6 @@
 namespace lf::mesh {
 
 class MeshBuilder {
-<<<<<<< HEAD
  protected:
   MeshBuilder() = default;
   MeshBuilder(const MeshBuilder&) = default;
@@ -17,11 +16,7 @@
   MeshBuilder& operator=(MeshBuilder&&) = default;
 
  public:
-  /// @copydoc Mesh::size_type
-=======
-public:
   /** @copydoc Mesh::size_type */
->>>>>>> ece53e20
   using size_type = unsigned int;
 
   /** @copydoc Geometry::coord_t */
