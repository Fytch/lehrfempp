--- conflicted
+++ resolved
@@ -60,12 +60,8 @@
  * lf::mesh::Entity& e, std::ostream& stream) is called.
  *
  */
-<<<<<<< HEAD
-std::ostream &operator << (std::ostream& stream, const lf::mesh::Entity& entity);
-=======
-std::ostream& operator<<(std::ostream& stream, const Entity& entity);
->>>>>>> 0d9fe064
+std::ostream& operator << (std::ostream& stream, const Entity& entity);
 
-}  // namespace lf::mesh
+}  // namespace lf::mesh::utils
 
 #endif  // __a0ec4da7c53444cbb215ff2415c2b3c5