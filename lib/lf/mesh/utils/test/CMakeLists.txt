
include(GoogleTest)

set(sources
  count_test.cc
  mesh_function_utils.h
  mesh_function_traits_tests.cc
  mesh_function_binary_tests.cc
  mesh_function_unary_tests.cc
  torus_mesh_builder_tests.cc
  tp_quad_mesh_builder_tests.cc
  tp_triag_mesh_builder_tests.cc
)

add_executable(lf.mesh.utils.test ${sources})
target_link_libraries(lf.mesh.utils.test
  PUBLIC Eigen3::Eigen Boost::boost GTest::gtest_main
  lf.io
  lf.io.test_utils
  lf.mesh.hybrid2d
  lf.mesh.utils
  lf.mesh.test_utils
<<<<<<< HEAD
  lf.refinement
=======
  lf.quad
>>>>>>> 7238e139
)
gtest_discover_tests(lf.mesh.utils.test)<|MERGE_RESOLUTION|>--- conflicted
+++ resolved
@@ -20,10 +20,6 @@
   lf.mesh.hybrid2d
   lf.mesh.utils
   lf.mesh.test_utils
-<<<<<<< HEAD
-  lf.refinement
-=======
   lf.quad
->>>>>>> 7238e139
 )
 gtest_discover_tests(lf.mesh.utils.test)