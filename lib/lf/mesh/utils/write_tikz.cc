--- conflicted
+++ resolved
@@ -8,7 +8,7 @@
 
 namespace lf::mesh::utils {
 
-<<<<<<< HEAD
+
 void writeTikZ(const lf::mesh::Mesh &mesh, std::string filename,
                std::function<bool(const lf::mesh::Entity &)> selector, int output_ctrl){
     // Third argument: A function named 'selector' that takes in a reference to an Entity and returns 0 or 1.
@@ -209,451 +209,4 @@
 
 } //writetikz2
 
-} // namespace lf::mesh::utils
-=======
-void writeTikZ(const Mesh &mesh, const std::string &filename, int output_ctrl) {
-  std::ofstream outfile(filename);
-
-  // For the enum flags: TikzOutputCtrl
-  bool EdgeNumOn = (output_ctrl & TikzOutputCtrl::EdgeNumbering) != 0;
-  bool NodeNumOn = (output_ctrl & TikzOutputCtrl::NodeNumbering) != 0;
-  bool CellNumOn = (output_ctrl & TikzOutputCtrl::CellNumbering) != 0;
-  bool VerticeNumOn = (output_ctrl & TikzOutputCtrl::VerticeNumbering) != 0;
-  bool RenderCellsOn = (output_ctrl & TikzOutputCtrl::RenderCells) != 0;
-  bool ArrowsOn = (output_ctrl & TikzOutputCtrl::ArrowTips) != 0;
-
-  using size_type = std::size_t;         // lf::base::size_type;
-  using dim_t = lf::base::RefEl::dim_t;  // lf::base::dim_t;
-
-  // Obtain topological dimension of the mesh
-  const dim_t dim_mesh = mesh.DimMesh();
-  LF_VERIFY_MSG(dim_mesh == 2, "writeTikZ() only available for 2D meshes");
-
-  // Run through nodes
-  const dim_t node_codim(dim_mesh);  // Codimension number for nodes in the mesh
-  const size_type no_of_nodes =
-      mesh.Size(node_codim);  // No. of nodes in codimension for nodes
-  size_type node_count = 0;
-
-  // START writing to file
-  outfile << "% TikZ document graphics \n";
-
-  // Scale font size for large meshes
-  if (no_of_nodes > 50) {
-    outfile << "\\begin{tikzpicture}[scale=6, >= stealth, inner sep=0pt, "
-               "minimum size=0.2cm]\n";
-    outfile << "\\tikzstyle{every node}=[font=\\tiny]\n";
-  } else {
-    outfile << "\\begin{tikzpicture}[scale=4, >= stealth, inner sep=0pt, "
-               "minimum size=0.35cm]\n";
-  }
-
-  // Loop through codimensions
-  for (int co_dim = 0; co_dim <= dim_mesh; co_dim++) {
-    // Loop through all types of entities
-    for (const Entity &obj : mesh.Entities(co_dim)) {
-      size_type obj_idx = mesh.Index(obj);
-      lf::base::RefEl obj_refel = obj.RefEl();
-      int num_nodes_obj = obj_refel.NumNodes();
-      const geometry::Geometry *obj_geo_ptr = obj.Geometry();
-      const Eigen::MatrixXd &obj_corners(obj_refel.NodeCoords());
-      const Eigen::MatrixXd vertices = obj_geo_ptr->Global(obj_corners);
-      const Eigen::MatrixXd center = vertices.rowwise().sum() / vertices.cols();
-      Eigen::MatrixXd center_mat(center.rows(), num_nodes_obj);
-
-      switch (obj_refel) {
-        case lf::base::RefEl::kPoint(): {
-          if (NodeNumOn) {
-            outfile << "\\draw[red, fill = white] (" << vertices(0, 0) << ","
-                    << vertices(1, 0) << ") "
-                    << "node[draw, circle, fill = white] {" << obj_idx
-                    << "};\n";
-          } else {
-            outfile << "\\draw[red] (" << vertices(0, 0) << ","
-                    << vertices(1, 0) << ") "
-                    << "node[] {*};\n";
-          }  // if NodeNumOn
-          break;
-
-        }  // case kPoint
-
-        case lf::base::RefEl::kSegment(): {
-          center_mat << center, center;
-          const Eigen::MatrixXd scaled_vertices =
-              vertices * 0.80 + center_mat * 0.2;
-          const Eigen::MatrixXd semi_scaled_vertices =
-              vertices * 0.95 + center_mat * 0.05;
-
-          if (ArrowsOn) {
-            if (EdgeNumOn && NodeNumOn) {
-              outfile << "\\draw[->] (" << scaled_vertices(0, 0) << ","
-                      << scaled_vertices(1, 0) << ") -- node[black] {"
-                      << obj_idx << "} "
-                      << "(" << scaled_vertices(0, 1) << ","
-                      << scaled_vertices(1, 1) << ");\n";
-            } else if (NodeNumOn && !EdgeNumOn) {
-              outfile << "\\draw[->] (" << scaled_vertices(0, 0) << ","
-                      << scaled_vertices(1, 0) << ") -- "
-                      << "(" << scaled_vertices(0, 1) << ","
-                      << scaled_vertices(1, 1) << ");\n";
-            } else if (!NodeNumOn && EdgeNumOn) {
-              outfile << "\\draw[->] (" << semi_scaled_vertices(0, 0) << ","
-                      << semi_scaled_vertices(1, 0) << ") -- node[black] {"
-                      << obj_idx << "} "
-                      << "(" << semi_scaled_vertices(0, 1) << ","
-                      << semi_scaled_vertices(1, 1) << ");\n";
-            } else if (!NodeNumOn && !EdgeNumOn) {
-              outfile << "\\draw[->] (" << semi_scaled_vertices(0, 0) << ","
-                      << semi_scaled_vertices(1, 0) << ") -- "
-                      << "(" << semi_scaled_vertices(0, 1) << ","
-                      << semi_scaled_vertices(1, 1) << ");\n";
-            } else {
-              std::cout << "Check EdgeNumOn and NodeNumOn for kSegment "
-                        << obj_idx << std::endl;
-            }
-
-          } else {
-            if (EdgeNumOn && NodeNumOn) {
-              outfile << "\\draw[] (" << vertices(0, 0) << "," << vertices(1, 0)
-                      << ") -- node[black] {" << obj_idx << "} "
-                      << "(" << vertices(0, 1) << "," << vertices(1, 1)
-                      << ");\n";
-            } else if (NodeNumOn && !EdgeNumOn) {
-              outfile << "\\draw[] (" << vertices(0, 0) << "," << vertices(1, 0)
-                      << ") -- "
-                      << "(" << vertices(0, 1) << "," << vertices(1, 1)
-                      << ");\n";
-            } else if (!NodeNumOn && EdgeNumOn) {
-              outfile << "\\draw[] (" << vertices(0, 0) << "," << vertices(1, 0)
-                      << ") -- node[black] {" << obj_idx << "} "
-                      << "(" << vertices(0, 1) << "," << vertices(1, 1)
-                      << ");\n";
-            } else if (!NodeNumOn && !EdgeNumOn) {
-              outfile << "\\draw[] (" << vertices(0, 0) << "," << vertices(1, 0)
-                      << ") -- "
-                      << "(" << vertices(0, 1) << "," << vertices(1, 1)
-                      << ");\n";
-            } else {
-              std::cout << "Check EdgeNumOn and NodeNumOn for kSegment "
-                        << obj_idx << std::endl;
-            }
-          }  // arrows on
-
-          break;
-        }  // case kSegment
-
-        case lf::base::RefEl::kTria(): {
-          center_mat << center, center, center;
-          const Eigen::MatrixXd scaled_vertices =
-              vertices * 0.70 + center_mat * 0.30;
-
-          if (RenderCellsOn) {
-            if (VerticeNumOn) {
-              outfile << "\\draw[green] (" << scaled_vertices(0, 0) << ","
-                      << scaled_vertices(1, 0) << ") node[] {0} -- ("
-                      << scaled_vertices(0, 1) << "," << scaled_vertices(1, 1)
-                      << ") node[] {1} -- (" << scaled_vertices(0, 2) << ","
-                      << scaled_vertices(1, 2) << ") node[] {2} -- cycle;\n";
-            } else {
-              outfile << "\\draw[green] (" << scaled_vertices(0, 0) << ","
-                      << scaled_vertices(1, 0) << ") -- ("
-                      << scaled_vertices(0, 1) << "," << scaled_vertices(1, 1)
-                      << ") -- (" << scaled_vertices(0, 2) << ","
-                      << scaled_vertices(1, 2) << ") -- cycle;\n";
-            }  // if EdgeNumOn
-
-            if (CellNumOn) {
-              outfile << "\\draw[green] (" << center(0, 0) << ","
-                      << center(1, 0) << ") node[] {" << obj_idx << "};\n";
-            }
-
-          }  // RenderCellsOn
-          break;
-        }  // case kTria
-
-        case lf::base::RefEl::kQuad(): {
-          center_mat << center, center, center, center;
-          const Eigen::MatrixXd scaled_vertices =
-              vertices * 0.70 + center_mat * 0.3;
-
-          if (RenderCellsOn) {
-            if (VerticeNumOn) {
-              outfile << "\\draw[magenta] (" << scaled_vertices(0, 0) << ","
-                      << scaled_vertices(1, 0) << ") node[] {0} -- ("
-                      << scaled_vertices(0, 1) << "," << scaled_vertices(1, 1)
-                      << ") node[] {1} -- (" << scaled_vertices(0, 2) << ","
-                      << scaled_vertices(1, 2) << ") node[] {2} -- ("
-                      << scaled_vertices(0, 3) << "," << scaled_vertices(1, 3)
-                      << ") node[] {3} -- cycle;\n";
-            } else {
-              outfile << "\\draw[magenta] (" << scaled_vertices(0, 0) << ","
-                      << scaled_vertices(1, 0) << ") -- ("
-                      << scaled_vertices(0, 1) << "," << scaled_vertices(1, 1)
-                      << ") -- (" << scaled_vertices(0, 2) << ","
-                      << scaled_vertices(1, 2) << ") -- ("
-                      << scaled_vertices(0, 3) << "," << scaled_vertices(1, 3)
-                      << ") -- cycle;\n";
-            }
-
-            if (CellNumOn) {
-              outfile << "\\draw[magenta] (" << center(0, 0) << ","
-                      << center(1, 0) << ") node[] {" << obj_idx << "};\n";
-            }
-
-          }  // RenderCellsOn
-
-          break;
-        }  // case kQuad
-
-        default: {
-          std::cout << "Error for object " << obj_idx << " in co-dim " << co_dim
-                    << std::endl;
-          std::cout << "Object type: " << obj_refel << std::endl;
-          break;
-        }  // default
-      }    // switch
-
-    }  // for entities
-
-    node_count++;
-    // LF_VERIFY_MSG(node_count == no_of_nodes, "Node count mismatch");
-  }  // for codim
-
-  outfile << "\\end{tikzpicture}\n";
-
-}  // writeTikZ mesh
-
-// #################################################################################
-
-void writeTikZ2(const lf::mesh::Mesh &mesh, const std::string &filename,
-                const std::function<bool(const lf::mesh::Entity &)> &selector,
-                int output_ctrl) {
-  // Third argument: A function named 'selector' that takes in a reference to an
-  // Entity and returns 0 or 1. 1: Entity will be rendered, 0: Entity will no be
-  // rendered. Here: Implement what the 'selector' function should do.
-
-  // List of desired entities
-  // std::vector<Entities> entitiesToPrint = {0,1,2};
-  std::ofstream outfile(filename);
-  // ----------------------------------------------------------------
-  // For the enum flags: TikzOutputCtrl
-  bool EdgeNumOn = (output_ctrl & TikzOutputCtrl::EdgeNumbering) != 0;
-  bool NodeNumOn = (output_ctrl & TikzOutputCtrl::NodeNumbering) != 0;
-  bool CellNumOn = (output_ctrl & TikzOutputCtrl::CellNumbering) != 0;
-  bool VerticeNumOn = (output_ctrl & TikzOutputCtrl::VerticeNumbering) != 0;
-  bool RenderCellsOn = (output_ctrl & TikzOutputCtrl::RenderCells) != 0;
-  bool ArrowsOn = (output_ctrl & TikzOutputCtrl::ArrowTips) != 0;
-
-  using size_type = std::size_t;         // lf::base::size_type;
-  using dim_t = lf::base::RefEl::dim_t;  // lf::base::dim_t;
-  const Eigen::MatrixXd zero(Eigen::MatrixXd::Zero(0, 1));
-
-  // Obtain topological dimension of the mesh
-  const dim_t dim_mesh = mesh.DimMesh();
-  LF_VERIFY_MSG(dim_mesh == 2, "writeTikZ() only available for 2D meshes");
-
-  // Run through nodes
-  const dim_t node_codim(dim_mesh);  // Codimension number for nodes in the mesh
-  const size_type no_of_nodes =
-      mesh.Size(node_codim);  // No. of nodes in codimension for nodes
-  size_type node_count = 0;
-
-  // START writing to file
-  outfile << "% TikZ document graphics \n";
-
-  // Scale font size for large meshes
-  if (no_of_nodes > 50) {
-    outfile << "\\begin{tikzpicture}[scale=6, >= stealth, inner sep=0pt, "
-               "minimum size=0.2cm]\n";
-    outfile << "\\tikzstyle{every node}=[font=\\tiny]\n";
-  } else {
-    outfile << "\\begin{tikzpicture}[scale=4, >= stealth, inner sep=0pt, "
-               "minimum size=0.35cm]\n";
-  }
-
-  // ---------------------------------------------------------------------------
-
-  // Loop through codimensions
-  for (int co_dim = 0; co_dim <= dim_mesh; co_dim++) {
-    // Loop through all types of entities
-    for (const Entity &obj : mesh.Entities(co_dim)) {
-      if (selector(obj)) {  // IF SELECTOR -------
-        size_type obj_idx = mesh.Index(obj);
-        lf::base::RefEl obj_refel = obj.RefEl();
-        int num_nodes_obj = obj_refel.NumNodes();
-        const geometry::Geometry *obj_geo_ptr = obj.Geometry();
-        const Eigen::MatrixXd &obj_corners(obj_refel.NodeCoords());
-        const Eigen::MatrixXd vertices = obj_geo_ptr->Global(obj_corners);
-        const Eigen::MatrixXd center =
-            vertices.rowwise().sum() / vertices.cols();
-        Eigen::MatrixXd center_mat(center.rows(), num_nodes_obj);
-
-        switch (obj_refel) {
-          case lf::base::RefEl::kPoint(): {
-            if (NodeNumOn) {
-              outfile << "\\draw[red, fill = white] (" << vertices(0, 0) << ","
-                      << vertices(1, 0) << ") "
-                      << "node[draw, circle, fill = white] {" << obj_idx
-                      << "};\n";
-            } else {
-              outfile << "\\draw[red] (" << vertices(0, 0) << ","
-                      << vertices(1, 0) << ") "
-                      << "node[] {*};\n";
-            }  // if NodeNumOn
-            break;
-
-          }  // case kPoint
-
-          case lf::base::RefEl::kSegment(): {
-            center_mat << center, center;
-            const Eigen::MatrixXd scaled_vertices =
-                vertices * 0.80 + center_mat * 0.2;
-            const Eigen::MatrixXd semi_scaled_vertices =
-                vertices * 0.95 + center_mat * 0.05;
-
-            if (ArrowsOn) {
-              if (EdgeNumOn && NodeNumOn) {
-                outfile << "\\draw[->] (" << scaled_vertices(0, 0) << ","
-                        << scaled_vertices(1, 0) << ") -- node[black] {"
-                        << obj_idx << "} "
-                        << "(" << scaled_vertices(0, 1) << ","
-                        << scaled_vertices(1, 1) << ");\n";
-              } else if (NodeNumOn && !EdgeNumOn) {
-                outfile << "\\draw[->] (" << scaled_vertices(0, 0) << ","
-                        << scaled_vertices(1, 0) << ") -- "
-                        << "(" << scaled_vertices(0, 1) << ","
-                        << scaled_vertices(1, 1) << ");\n";
-              } else if (!NodeNumOn && EdgeNumOn) {
-                outfile << "\\draw[->] (" << semi_scaled_vertices(0, 0) << ","
-                        << semi_scaled_vertices(1, 0) << ") -- node[black] {"
-                        << obj_idx << "} "
-                        << "(" << semi_scaled_vertices(0, 1) << ","
-                        << semi_scaled_vertices(1, 1) << ");\n";
-              } else if (!NodeNumOn && !EdgeNumOn) {
-                outfile << "\\draw[->] (" << semi_scaled_vertices(0, 0) << ","
-                        << semi_scaled_vertices(1, 0) << ") -- "
-                        << "(" << semi_scaled_vertices(0, 1) << ","
-                        << semi_scaled_vertices(1, 1) << ");\n";
-              } else {
-                std::cout << "Check EdgeNumOn and NodeNumOn for kSegment "
-                          << obj_idx << std::endl;
-              }
-
-            } else {
-              if (EdgeNumOn && NodeNumOn) {
-                outfile << "\\draw[] (" << vertices(0, 0) << ","
-                        << vertices(1, 0) << ") -- node[black] {" << obj_idx
-                        << "} "
-                        << "(" << vertices(0, 1) << "," << vertices(1, 1)
-                        << ");\n";
-              } else if (NodeNumOn && !EdgeNumOn) {
-                outfile << "\\draw[] (" << vertices(0, 0) << ","
-                        << vertices(1, 0) << ") -- "
-                        << "(" << vertices(0, 1) << "," << vertices(1, 1)
-                        << ");\n";
-              } else if (!NodeNumOn && EdgeNumOn) {
-                outfile << "\\draw[] (" << vertices(0, 0) << ","
-                        << vertices(1, 0) << ") -- node[black] {" << obj_idx
-                        << "} "
-                        << "(" << vertices(0, 1) << "," << vertices(1, 1)
-                        << ");\n";
-              } else if (!NodeNumOn && !EdgeNumOn) {
-                outfile << "\\draw[] (" << vertices(0, 0) << ","
-                        << vertices(1, 0) << ") -- "
-                        << "(" << vertices(0, 1) << "," << vertices(1, 1)
-                        << ");\n";
-              } else {
-                std::cout << "Check EdgeNumOn and NodeNumOn for kSegment "
-                          << obj_idx << std::endl;
-              }
-            }  // arrows on
-
-            break;
-          }  // case kSegment
-
-          case lf::base::RefEl::kTria(): {
-            center_mat << center, center, center;
-            const Eigen::MatrixXd scaled_vertices =
-                vertices * 0.70 + center_mat * 0.30;
-
-            if (RenderCellsOn) {
-              if (VerticeNumOn) {
-                outfile << "\\draw[green] (" << scaled_vertices(0, 0) << ","
-                        << scaled_vertices(1, 0) << ") node[] {0} -- ("
-                        << scaled_vertices(0, 1) << "," << scaled_vertices(1, 1)
-                        << ") node[] {1} -- (" << scaled_vertices(0, 2) << ","
-                        << scaled_vertices(1, 2) << ") node[] {2} -- cycle;\n";
-              } else {
-                outfile << "\\draw[green] (" << scaled_vertices(0, 0) << ","
-                        << scaled_vertices(1, 0) << ") -- ("
-                        << scaled_vertices(0, 1) << "," << scaled_vertices(1, 1)
-                        << ") -- (" << scaled_vertices(0, 2) << ","
-                        << scaled_vertices(1, 2) << ") -- cycle;\n";
-              }  // if EdgeNumOn
-
-              if (CellNumOn) {
-                outfile << "\\draw[green] (" << center(0, 0) << ","
-                        << center(1, 0) << ") node[] {" << obj_idx << "};\n";
-              }
-
-            }  // RenderCellsOn
-            break;
-          }  // case kTria
-
-          case lf::base::RefEl::kQuad(): {
-            center_mat << center, center, center, center;
-            const Eigen::MatrixXd scaled_vertices =
-                vertices * 0.70 + center_mat * 0.3;
-
-            if (RenderCellsOn) {
-              if (VerticeNumOn) {
-                outfile << "\\draw[magenta] (" << scaled_vertices(0, 0) << ","
-                        << scaled_vertices(1, 0) << ") node[] {0} -- ("
-                        << scaled_vertices(0, 1) << "," << scaled_vertices(1, 1)
-                        << ") node[] {1} -- (" << scaled_vertices(0, 2) << ","
-                        << scaled_vertices(1, 2) << ") node[] {2} -- ("
-                        << scaled_vertices(0, 3) << "," << scaled_vertices(1, 3)
-                        << ") node[] {3} -- cycle;\n";
-              } else {
-                outfile << "\\draw[magenta] (" << scaled_vertices(0, 0) << ","
-                        << scaled_vertices(1, 0) << ") -- ("
-                        << scaled_vertices(0, 1) << "," << scaled_vertices(1, 1)
-                        << ") -- (" << scaled_vertices(0, 2) << ","
-                        << scaled_vertices(1, 2) << ") -- ("
-                        << scaled_vertices(0, 3) << "," << scaled_vertices(1, 3)
-                        << ") -- cycle;\n";
-              }
-
-              if (CellNumOn) {
-                outfile << "\\draw[magenta] (" << center(0, 0) << ","
-                        << center(1, 0) << ") node[] {" << obj_idx << "};\n";
-              }
-
-            }  // RenderCellsOn
-
-            break;
-          }  // case kQuad
-
-          default: {
-            std::cout << "Error for object " << obj_idx << " in co-dim "
-                      << co_dim << std::endl;
-            std::cout << "Object type: " << obj_refel << std::endl;
-            break;
-          }  // default
-        }    // switch
-      }      // IF SELECTOR --------------------
-    }        // for entities
-
-    node_count++;
-    // LF_VERIFY_MSG(node_count == no_of_nodes, "Node count mismatch");
-  }  // for codim
-
-  outfile << "\\end{tikzpicture}\n";
-
-}  // writetikz2
-
-// Have to write some sort of selector function 'like swissGerman'
-// Does the function take a list or a single entity? Takes single entity
-
-}  // namespace lf::mesh::utils
->>>>>>> a50715bd
+} // namespace lf::mesh::utils