#ifndef LF_LOCCOMPELLBVP
#define LF_LOCCOMPELLBVP
/***************************************************************************
 * LehrFEM++ - A simple C++ finite element libray for teaching
 * Developed from 2018 at the Seminar of Applied Mathematics of ETH Zurich,
 * lead developers Dr. R. Casagrande and Prof. R. Hiptmair
 ***************************************************************************/

/**
 * @file
 * @brief Classes taking care of local computations for scalar 2nd-order
 * elliptic BVPs
 * @author Ralf Hiptmair
 * @date October 2018
 * @copyright MIT License
 */
#include <map>

#include <lf/quad/quad.h>
#include <iostream>
#include "mesh_function_traits.h"
#include "precomputed_scalar_reference_finite_element.h"
#include "uscalfe.h"

namespace lf::uscalfe {
/** @brief Auxiliary data structure for passing collections of quadrature rules
 *
 * This type can be used to pass several quadrature rules to a function, when
 * different quadrature rules for different types of entities are required.
 */
using quad_rule_collection_t = std::map<lf::base::RefEl, lf::quad::QuadRule>;

/**
 * @brief Class for local quadrature based computations for Lagrangian finite
 * elements and second-order scalar elliptic BVPs.
 *
 * @tparam SCALAR type for the entries of the element matrices. Must be a field
 *                     type such as `double` or `std::complex<double>`
 * @tparam DIFF_COEFF a \ref mesh_function "MeshFunction" that defines the
 *                    diffusion coefficient \f$ \mathbf{\alpha} \f$.
 *                    It should be either scalar- or matrix-valued.
 * @tparam REACTION_COEFF a \ref mesh_function "MeshFunction" that defines the
 *                        reaction coefficient \f$ \mathbf{\gamma} \f$.
 *                    It should be either scalar- or matrix-valued.
  *
 * @note This class complies with the type requirements for the template
 * argument ENTITY_MATRIX_PROVIDER of the function
 * lf::assemble::AssembleMatrixLocally().
 *
 * The element matrix is corresponds to the (local) bilinear form
 * @f[
    (u,v) \mapsto\int\limits_{K}\boldsymbol{\alpha}(\mathbf{x})\mathbf{grad}\,u
          \cdot\mathbf{grad}\,v + \gamma(\mathbf{x})u\,v\,\mathrm{d}\mathbf{x}
 \;,
 * @f]
 * with _diffusion coefficient_ @f$\mathbf{\alpha}@f$ and reaction coefficient
 * @f$\gamma@f$.
 *
 * ## Template parameter requirement
 *
 * - SCALAR must be a type like `double`
 * - DIFF_COEFF must provide an evaluation operator
 * `operator (const Entity &,ref_coord_t)` that returns either a scalar
 * or a matrix type that is compatible with Eigen's matrices. Usually it will
 * be an Eigen::Matrix either of variable of fixed size.
 *
 */
template <typename SCALAR, typename DIFF_COEFF, typename REACTION_COEFF>
class ReactionDiffusionElementMatrixProvider {
  static_assert(isMeshFunction<DIFF_COEFF>);
  static_assert(isMeshFunction<REACTION_COEFF>);

 public:
  /**
   * @brief type of returned element matrix
   */
  using elem_mat_t = Eigen::Matrix<SCALAR, Eigen::Dynamic, Eigen::Dynamic>;
  /** @brief Return type for @ref Eval() method */
  using ElemMat = const elem_mat_t;

  /** @brief standard constructors */
  /** @{ */
  ReactionDiffusionElementMatrixProvider(
      const ReactionDiffusionElementMatrixProvider &) = delete;
  ReactionDiffusionElementMatrixProvider(
      ReactionDiffusionElementMatrixProvider &&) noexcept = default;
  ReactionDiffusionElementMatrixProvider &operator=(
      const ReactionDiffusionElementMatrixProvider &) = delete;
  ReactionDiffusionElementMatrixProvider &operator=(
      ReactionDiffusionElementMatrixProvider &&) = delete;
  /** @} */

  /**
   * @brief Constructor: cell-independent precomputations
   *
   * @param fe_space collection of specifications for scalar-valued parametric
   * reference elements
   * @param alpha mesh function for the (possibly matrix-valued) diffusion
   * coefficient
   * @param gamma mesh function providing scalar-valued diffusion coefficient
   *
   * @see LocCompLagrFEPreprocessor::LocCompLagrFEPreprocessor()
   *
   * This constructor uses local quadature rules with double the degree of
   * exactness as the polynomial degree of the finite element space.
   */
  ReactionDiffusionElementMatrixProvider(
      std::shared_ptr<UniformScalarFESpace<SCALAR>> fe_space, DIFF_COEFF alpha,
      REACTION_COEFF gamma);
  /** @brief Constructor: cell-independent precomputations and custom quadrature
   * rule
   * @param fe_space collection of specifications for scalar-valued parametric
   * reference elements
   * @param alpha mesh function for the (possibly matrix-valued) diffusion
   * coefficient
   * @param gamma mesh function providing scalar-valued diffusion coefficient
   * @param qr_collection collection of quadrature rules. A quadrature rule is
   *  required for every cell type for which the finite element space provides
   * local shape functions.
   *
   * @see LocCompLagrFEPreprocessor::LocCompLagrFEPreprocessor()
   */
  ReactionDiffusionElementMatrixProvider(
      std::shared_ptr<ScalarUniformFESpace<SCALAR>> fe_space, DIFF_COEFF alpha,
      REACTION_COEFF gamma, quad_rule_collection_t qr_collection);

  /**
   * @brief All cells are considered active in the default implementation
   *
   * This method is meant to be overloaded if assembly should be restricted to a
   * subset of cells.
   */
  virtual bool isActive(const lf::mesh::Entity & /*cell*/) { return true; }
  /*
   * @brief main routine for the computation of element matrices
   *
   * @param cell reference to the (triangular or quadrilateral) cell for
   *        which the element matrix should be computed.
   * @return a small dense, containing the element matrix.
   *
   * Actual computation of the element matrix based on numerical quadrature and
   * mapping techniques. The order of the quadrature rule is tied to the
   * polynomial degree of the underlying Lagrangian finite element spaces: for
   * polynomial degree p a quadrature rule is chosen that is exact for
   * polynomials o degree 2p.
   *
   * Throws an assertion in case the finite element specification is missing for
   * the type of the cell.
   */
  ElemMat Eval(const lf::mesh::Entity &cell);

  /** Virtual destructor */
  virtual ~ReactionDiffusionElementMatrixProvider() = default;

 private:
  /** @defgroup coefficient functors
   * @brief functors providing coefficient functions
   * @{ */
  /** Diffusion coefficient */
  DIFF_COEFF alpha_;
  /** Reaction coefficient */
  REACTION_COEFF gamma_;
  /** @} */

  // fe_precomp_[i] contains precomputed reference finite element for ref_el i.
  std::array<PrecomputedScalarReferenceFiniteElement<SCALAR>, 5> fe_precomp_;

 public:
  /** @brief output control variable */
  static unsigned int ctrl_;
  static const unsigned int kout_cell = 8;
  static const unsigned int kout_locmat = 16;
};

template <typename SCALAR, typename DIFF_COEFF, typename REACTION_COEFF>
unsigned int ReactionDiffusionElementMatrixProvider<SCALAR, DIFF_COEFF,
                                                    REACTION_COEFF>::ctrl_ = 0;

template <class PTR, class DIFF_COEFF, class REACTION_COEFF>
ReactionDiffusionElementMatrixProvider(PTR fe_space, DIFF_COEFF alpha,
                                       REACTION_COEFF gamma)
    ->ReactionDiffusionElementMatrixProvider<typename PTR::element_type::Scalar,
                                             DIFF_COEFF, REACTION_COEFF>;

// First constructor (internal construction of quadrature rules
template <typename SCALAR, typename DIFF_COEFF, typename REACTION_COEFF>
ReactionDiffusionElementMatrixProvider<SCALAR, DIFF_COEFF, REACTION_COEFF>::
    ReactionDiffusionElementMatrixProvider(
        std::shared_ptr<UniformScalarFESpace<SCALAR>> fe_space,
        DIFF_COEFF alpha, REACTION_COEFF gamma)
    : alpha_(std::move(alpha)), gamma_(std::move(gamma)), fe_precomp_() {
  for (auto ref_el : {base::RefEl::kTria(), base::RefEl::kQuad()}) {
    auto fe = fe_space->ShapeFunctionLayout(ref_el);
    // Check whether shape functions for that entity type are available
    if (fe != nullptr) {
      // Precompute cell-independent quantities based on quadrature rules
      // with twice the degree of exactness compared to the degree of the
      // finite element space.
      fe_precomp_[ref_el.Id()] = PrecomputedScalarReferenceFiniteElement(
          fe, quad::make_QuadRule(ref_el, 2 * fe->Degree()));
    }
  }
}

// Second constructor (quadrature rules passed as arguments)
template <typename SCALAR, typename DIFF_COEFF, typename REACTION_COEFF>
ReactionDiffusionElementMatrixProvider<SCALAR, DIFF_COEFF, REACTION_COEFF>::
    ReactionDiffusionElementMatrixProvider(
        std::shared_ptr<ScalarUniformFESpace<SCALAR>> fe_space,
        DIFF_COEFF alpha, REACTION_COEFF gamma,
        quad_rule_collection_t qr_collection)
    : alpha_(std::move(alpha)), gamma_(std::move(gamma)), fe_precomp_() {
  for (auto ref_el : {base::RefEl::kTria(), base::RefEl::kQuad()}) {
    // Obtain pointer to an object describing local shape functions
    auto fe = fe_space->ShapeFunctionLayout(ref_el);
    // Check whether shape functions for that entity type are available
    if (fe != nullptr) {
      // Obtain quadrature rule from user-supplied collection.
      auto qr_coll_ptr = qr_collection.find(ref_el);
      if (qr_coll_ptr != qr_collection.end()) {
        // A quadrature rule for the current entity type is available
        lf::quad::QuadRule qr = qr_coll_ptr->second;
        LF_ASSERT_MSG(qr.RefEl() == ref_el,
                      "qr.RefEl() = " << qr.RefEl() << " <-> " << ref_el);
        // Precomputations of cell-independent quantities
        fe_precomp_[ref_el.Id()] =
            PrecomputedScalarReferenceFiniteElement(fe, qr);
      } else {
        // Quadrature rule is missing for an entity type for which
        // local shape functions are available
        LF_ASSERT_MSG(false, "Quadrature rule missing for " << ref_el);
      }
    }
  }
}

// TODO(craffael) remove const once
// https://developercommunity.visualstudio.com/content/problem/180948/vs2017-155-c-cv-qualifiers-lost-on-type-alias-used.html
// is resolved
template <typename SCALAR, typename DIFF_COEFF, typename REACTION_COEFF>
typename lf::uscalfe::ReactionDiffusionElementMatrixProvider<
    SCALAR, DIFF_COEFF, REACTION_COEFF>::ElemMat const
ReactionDiffusionElementMatrixProvider<
    SCALAR, DIFF_COEFF, REACTION_COEFF>::Eval(const lf::mesh::Entity &cell) {
  // Topological type of the cell
  const lf::base::RefEl ref_el{cell.RefEl()};
  PrecomputedScalarReferenceFiniteElement<SCALAR> &pfe =
      fe_precomp_[ref_el.Id()];

  // Query the shape of the cell
  const lf::geometry::Geometry *geo_ptr = cell.Geometry();
  LF_ASSERT_MSG(geo_ptr != nullptr, "Invalid geometry!");
  LF_ASSERT_MSG((geo_ptr->DimLocal() == 2),
                "Only 2D implementation available!");
  SWITCHEDSTATEMENT(ctrl_, kout_cell,
                    std::cout << ref_el << ", shape = \n"
                              << geo_ptr->Global(ref_el.NodeCoords())
                              << std::endl);
  // Physical dimension of the cell
  const dim_t world_dim = geo_ptr->DimGlobal();

  const Eigen::VectorXd determinants(
      geo_ptr->IntegrationElement(pfe.Qr().Points()));
  LF_ASSERT_MSG(
      determinants.size() == pfe.Qr().NumPoints(),
      "Mismatch " << determinants.size() << " <-> " << pfe.Qr().NumPoints());
  // Fetch the transformation matrices for the gradients
  const Eigen::MatrixXd JinvT(
      geo_ptr->JacobianInverseGramian(pfe.Qr().Points()));
  LF_ASSERT_MSG(
      JinvT.cols() == 2 * pfe.Qr().NumPoints(),
      "Mismatch " << JinvT.cols() << " <-> " << 2 * pfe.Qr().NumPoints());
  LF_ASSERT_MSG(JinvT.rows() == world_dim,
                "Mismatch " << JinvT.rows() << " <-> " << world_dim);

  // compute values of alpha, gamma at quadrature points:
  auto alphaval = alpha_(cell, pfe.Qr().Points());
  auto gammaval = gamma_(cell, pfe.Qr().Points());

  // Element matrix
  elem_mat_t mat(pfe.NumRefShapeFunctions(), pfe.NumRefShapeFunctions());
  mat.setZero();

  // Loop over quadrature points
  for (int k = 0; k < pfe.Qr().NumPoints(); ++k) {
    const double w = pfe.Qr().Weights()[k] * determinants[k];
    // Transformed gradients
    const auto trf_grad(JinvT.block(0, 2 * k, world_dim, 2) *
                        pfe.PrecompGradientsReferenceShapeFunctions()
                            .block(0, 2 * k, mat.rows(), 2)
                            .transpose());
    // Transformed gradients multiplied with coefficient
    const auto alpha_trf_grad(alphaval[k] * trf_grad);
    mat += w * (alpha_trf_grad.transpose() * trf_grad +
                (gammaval[k] * pfe.PrecompReferenceShapeFunctions().col(k)) *
                    (pfe.PrecompReferenceShapeFunctions().col(k).transpose()));
  }
  return mat;
}

/** @brief Quadrature-based computation of local mass matrix for an edge
 *
 * @tparam SCALAR underlying scalar type, usually double or complex<double>
 * @tparam COEFF \ref mesh_function "MeshFunction" that defines the
 * scalar valued coefficient \f$ \gamma \f$
 * @tparam EDGESELECTOR predicate defining which edges are included
 *
 * This helper class corresponds to the the element matrix
 * for the bilinear form
 * @f[
 *     (u,v) \mapsto \int\limits_e \gamma(x)u(x)v(x)\,\mathrm{d}S(x)\;,
 * @f]
 * where @f$e@f$ is an edge of the mesh, and @f$\gamma@f$ a scalar-valued
 * coefficient function.
 *
 * @sa MassEdgeMatrixProvider
 */
template <typename SCALAR, typename COEFF, typename EDGESELECTOR>
class MassEdgeMatrixProvider {
 public:
  using scalar_t = decltype(SCALAR(0) * MeshFunctionReturnType<COEFF>(0));
  using elem_mat_t = Eigen::Matrix<scalar_t, Eigen::Dynamic, Eigen::Dynamic>;
  using ElemMat = const elem_mat_t;

  /** @defgroup
      @brief standard constructors
     * @{ */
  MassEdgeMatrixProvider(const MassEdgeMatrixProvider &) = delete;
  MassEdgeMatrixProvider(MassEdgeMatrixProvider &&) noexcept = default;
  MassEdgeMatrixProvider &operator=(const MassEdgeMatrixProvider &) = delete;
  MassEdgeMatrixProvider &operator=(MassEdgeMatrixProvider &&) = delete;
  /** @} */
  /**
   * @brief Constructor performing cell-independent initializations
   *
   * @param fe_space Describes the shapefunctions
   * @param gamma coefficient function through functor object
   * @param edge_selector predicate object selecting active to be covered in
   the
   * assembly
   */
  MassEdgeMatrixProvider(std::shared_ptr<UniformScalarFESpace<SCALAR>> fe_space,
                         COEFF gamma,
                         EDGESELECTOR edge_selector = base::PredicateTrue{})
      : gamma_(std::move(gamma)),
        edge_sel_(std::move(edge_selector)),
        fe_precomp_() {
    auto fe = fe_space->ShapeFunctionLayout(base::RefEl::kSegment());
    fe_precomp_ = PrecomputedScalarReferenceFiniteElement(
        fe, quad::make_QuadRule(base::RefEl::kSegment(), 2 * fe->Degree()));
  }

  /**
   * @brief If true, then an edge is taken into account during assembly
   *
   * The information about "active" edges is supplied through the
   * `edge_selector` argument of the constructor.
   */
  bool isActive(const lf::mesh::Entity &edge) {
    LF_ASSERT_MSG(edge.RefEl() == lf::base::RefEl::kSegment(),
                  "Wrong type for an edge");
    return edge_sel_(edge);
  }

  /**
   * @brief actual computation of edge mass matrix
   *
   * @param edge reference to the edge for
   *        which the mass matrix is needed
   * @return a small dense matrix, containing the element matrix.
   *
   * Actual computation of the local edge mass based on numerical quadrature
   and
   * mapping techniques. The order of the quadrature rule is tied to the
   * polynomial degree of the underlying Lagrangian finite element spaces:
   for
   * polynomial degree p a quadrature rule is chosen that is exact for
   * polynomials o degree 2p.
   */
  ElemMat Eval(const lf::mesh::Entity &edge);

  virtual ~MassEdgeMatrixProvider() = default;

 private:
  COEFF gamma_;               // functor for coefficient
  EDGESELECTOR edge_sel_;     // Defines the active edges
  static unsigned int ctrl_;  // output control variable
  PrecomputedScalarReferenceFiniteElement<SCALAR> fe_precomp_;
};

// deduction guide:
template <class PTR, class COEFF, class EDGESELECTOR = base::PredicateTrue>
MassEdgeMatrixProvider(PTR, COEFF coeff,
                       EDGESELECTOR edge_predicate = base::PredicateTrue{})
    ->MassEdgeMatrixProvider<typename PTR::element_type::Scalar, COEFF,
                             EDGESELECTOR>;

template <class SCALAR, class COEFF, class EDGESELECTOR>
unsigned int MassEdgeMatrixProvider<SCALAR, COEFF, EDGESELECTOR>::ctrl_ = 0;

// Eval() method
// TODO(craffael) remove const once
// https://
// developercommunity.visualstudio.com/content/problem/180948/vs2017-155-c-cv-qualifiers-lost-on-type-alias-used.html
// is resolved
template <class SCALAR, class COEFF, class EDGESELECTOR>
typename MassEdgeMatrixProvider<SCALAR, COEFF, EDGESELECTOR>::ElemMat const
MassEdgeMatrixProvider<SCALAR, COEFF, EDGESELECTOR>::Eval(
    const lf::mesh::Entity &edge) {
  // Topological type of the cell
  const lf::base::RefEl ref_el{edge.RefEl()};
  LF_ASSERT_MSG(ref_el == lf::base::RefEl::kSegment(),
                "Edge must be of segment type");
  // Query the shape of the edge
  const lf::geometry::Geometry *geo_ptr = edge.Geometry();
  LF_ASSERT_MSG(geo_ptr != nullptr, "Invalid geometry!");

  // Obtain the metric factors for the quadrature points
  const Eigen::VectorXd determinants(
      geo_ptr->IntegrationElement(fe_precomp_.Qr().Points()));
  LF_ASSERT_MSG(determinants.size() == fe_precomp_.Qr().NumPoints(),
                "Mismatch " << determinants.size() << " <-> "
                            << fe_precomp_.Qr().NumPoints());

  // Element matrix
  elem_mat_t mat(fe_precomp_.NumRefShapeFunctions(),
                 fe_precomp_.NumRefShapeFunctions());
  mat.setZero();

  auto gammaval = gamma_(edge, fe_precomp_.Qr().Points());

  // Loop over quadrature points
  for (int k = 0; k < determinants.size(); ++k) {
    // Build local matrix by summing rank-1 contributions
    // from quadrature points.
    const auto w =
        (fe_precomp_.Qr().Weights()[k] * determinants[k]) * gammaval[k];
    mat += ((fe_precomp_.PrecompReferenceShapeFunctions().col(k)) *
            (fe_precomp_.PrecompReferenceShapeFunctions().col(k).transpose())) *
           w;
  }
  return mat;
}

/**
 * @brief Local computation of general element (load) vector for scalar
 finite
 * elements; volume contributions only
 *
 * @tparam SCALAR underlying scalar type, usually double or complex<double>
 * @tparam FUNCTOR \ref mesh_function "MeshFunction" which defines the source
 * function \f$ f \f$
 *
 * The underlying local linear form is
 * @f[
      v \mapsto \int_K f(\mathbf{x})\,v(\mathbf{x}\,\mathrm{d}\mathbf{x}\;,
 * @f]
 * where \f$f\f$ is supposed to be a locally continuous source function.
 *
 * Computation is based on a quadrature rules supplied by the LehrFEM++
 * lf::quad::QuadRule module.
 *
 * This class complies with the requirements for the template parameter
 * `ELEM_VEC_COMP` of the function AssembleVectorLocally().
 */
template <typename SCALAR, typename FUNCTOR>
class ScalarLoadElementVectorProvider {
  static_assert(isMeshFunction<FUNCTOR>);

 public:
  using elem_vec_t = Eigen::Matrix<SCALAR, Eigen::Dynamic, 1>;
  using ElemVec = const elem_vec_t;

  /** @defgroup stdc
   * @brief standard constructors
   *@{*/
  ScalarLoadElementVectorProvider(const ScalarLoadElementVectorProvider &) =
      delete;
  ScalarLoadElementVectorProvider(ScalarLoadElementVectorProvider &&) noexcept =
      default;
  ScalarLoadElementVectorProvider &operator=(
      const ScalarLoadElementVectorProvider &) = delete;
  ScalarLoadElementVectorProvider &operator=(
      ScalarLoadElementVectorProvider &&) = delete;
  /**@}*/

  /** @brief Constructor, performs precomputations
   *
   * @param fe_space specification of local shape functions
   * @param f functor object for source function
   *
   * Uses quadrature rule of double the degree of exactness compared to the
   * degree of the finite element space.
   */
  ScalarLoadElementVectorProvider(
<<<<<<< HEAD
      std::shared_ptr<UniformScalarFESpace<SCALAR>> fe_space, FUNCTOR f);
=======
      std::shared_ptr<ScalarUniformFESpace<SCALAR>> fe_space, FUNCTOR f);
  /** @brief Constructor, performs precomputations based on user-supplied
   * quadrature rules.
   *
   * @param fe_space specification of local shape functions
   * @param f functor object for source function
   * @param qr_collection collection of quadrature rule.
   *
   */
  ScalarLoadElementVectorProvider(
      std::shared_ptr<ScalarUniformFESpace<SCALAR>> fe_space, FUNCTOR f,
      quad_rule_collection_t qr_collection);
>>>>>>> 37add796
  /** @brief Default implement: all cells are active */
  virtual bool isActive(const lf::mesh::Entity & /*cell*/) { return true; }
  /*
   * @brief Main method for computing the element vector
   *
   * @param cell current cell for which the element vector is desired
   * @return local load vector as column vector
   *
   */
  ElemVec Eval(const lf::mesh::Entity &cell);

  virtual ~ScalarLoadElementVectorProvider() = default;

 private:
  /** @brief An object providing the source function */
  FUNCTOR f_;

  std::array<PrecomputedScalarReferenceFiniteElement<SCALAR>, 5> fe_precomp_;

 public:
  /*
   * @brief static variable for controlling (debugging) output
   */
  static unsigned int ctrl_;
  static const unsigned int kout_cell = 8;
  static const unsigned int kout_locvec = 16;
  static const unsigned int kout_dets = 32;
  static const unsigned int kout_loop = 64;
  static const unsigned int kout_qpts = 128;
};

template <typename SCALAR, typename FUNCTOR>
unsigned int ScalarLoadElementVectorProvider<SCALAR, FUNCTOR>::ctrl_ = 0;

// Constructors
template <typename SCALAR, typename FUNCTOR>
ScalarLoadElementVectorProvider<SCALAR, FUNCTOR>::
    ScalarLoadElementVectorProvider(
        std::shared_ptr<UniformScalarFESpace<SCALAR>> fe_space, FUNCTOR f)
    : f_(std::move(f)) {
  for (auto ref_el : {base::RefEl::kTria(), base::RefEl::kQuad()}) {
    auto fe = fe_space->ShapeFunctionLayout(ref_el);
    // Check whether shape functions for that entity type are available
    if (fe != nullptr) {
      // Precompute cell-independent quantities based on quadrature rules
      // with twice the degree of exactness compared to the degree of the
      // finite element space.
      fe_precomp_[ref_el.Id()] =
          PrecomputedScalarReferenceFiniteElement<SCALAR>(
              fe, quad::make_QuadRule(ref_el, 2 * fe->Degree()));
    }
  }
}

template <typename SCALAR, typename FUNCTOR>
ScalarLoadElementVectorProvider<SCALAR, FUNCTOR>::
    ScalarLoadElementVectorProvider(
        std::shared_ptr<ScalarUniformFESpace<SCALAR>> fe_space, FUNCTOR f,
        quad_rule_collection_t qr_collection)
    : f_(std::move(f)) {
  for (auto ref_el : {base::RefEl::kTria(), base::RefEl::kQuad()}) {
    auto fe = fe_space->ShapeFunctionLayout(ref_el);
    // Check whether shape functions for that entity type are available
    if (fe != nullptr) {
      // Obtain quadrature rule from user-supplied collection.
      auto qr_coll_ptr = qr_collection.find(ref_el);
      if (qr_coll_ptr != qr_collection.end()) {
        // A quadrature rule for the current entity type is available
        lf::quad::QuadRule qr = qr_coll_ptr->second;
        LF_ASSERT_MSG(qr.RefEl() == ref_el,
                      "qr.RefEl() = " << qr.RefEl() << " <-> " << ref_el);
        // Precompute cell-independent quantities using the user-supplied
        // quadrature rules
        fe_precomp_[ref_el.Id()] =
            PrecomputedScalarReferenceFiniteElement<SCALAR>(
                fe, quad::make_QuadRule(ref_el, 2 * fe->Degree()));
      } else {
        // Quadrature rule is missing for an entity type for which
        // local shape functions are available
        LF_ASSERT_MSG(false, "Quadrature rule missing for " << ref_el);
      }
    }
  }
}

// TODO(craffael) remove const once
// http://developercommunity.visualstudio.com/content/problem/180948/vs2017-155-c-cv-qualifiers-lost-on-type-alias-used.html
// is resolved
template <typename SCALAR, typename FUNCTOR>
typename ScalarLoadElementVectorProvider<SCALAR, FUNCTOR>::ElemVec const
ScalarLoadElementVectorProvider<SCALAR, FUNCTOR>::Eval(
    const lf::mesh::Entity &cell) {
  // Type for source function
  using source_fn_t = MeshFunctionReturnType<FUNCTOR>;
  // Topological type of the cell
  const lf::base::RefEl ref_el{cell.RefEl()};
  auto &pfe = fe_precomp_[ref_el.Id()];
  // Query the shape of the cell
  const lf::geometry::Geometry *geo_ptr = cell.Geometry();
  LF_ASSERT_MSG(geo_ptr != nullptr, "Invalid geometry!");
  LF_ASSERT_MSG((geo_ptr->DimLocal() == 2),
                "Only 2D implementation available!");
  SWITCHEDSTATEMENT(ctrl_, kout_cell,
                    std::cout << ref_el << ", shape = \n"
                              << geo_ptr->Global(ref_el.NodeCoords())
                              << std::endl);

  // Obtain the metric factors for the quadrature points
  const Eigen::VectorXd determinants(
      geo_ptr->IntegrationElement(pfe.Qr().Points()));
  LF_ASSERT_MSG(
      determinants.size() == pfe.Qr().NumPoints(),
      "Mismatch " << determinants.size() << " <-> " << pfe.Qr().NumPoints());
  SWITCHEDSTATEMENT(ctrl_, kout_dets,
                    std::cout << "LOCVEC(" << ref_el << "): Metric factors :\n "
                              << determinants.transpose() << std::endl);
  // Element vector
  elem_vec_t vec(pfe.NumRefShapeFunctions());
  vec.setZero();

  auto fval = f_(cell, pfe.Qr().Points());

  // Loop over quadrature points
  for (int k = 0; k < determinants.size(); ++k) {
    SWITCHEDSTATEMENT(
        ctrl_, kout_loop,
        std::cout << "LOCVEC: [" << pfe.Qr().Points().transpose() << "] -> ["
                  << "weight = " << pfe.Qr().Weights()[k] << std::endl);
    // Contribution of current quadrature point
    vec += (pfe.Qr().Weights()[k] * determinants[k] * fval[k]) *
           pfe.PrecompReferenceShapeFunctions().col(k);
  }
  SWITCHEDSTATEMENT(ctrl_, kout_locvec,
                    std::cout << "LOCVEC = \n"
                              << vec.transpose() << std::endl);
  return vec;
}

/**
 * @brief Local edge contributions to element vector
 *
 * @tparam SCALAR underlying scalar type, usually double or complex<double>
 * @tparam FUNCTOR `SCALAR` valued \ref mesh_function "MeshFunction" which
 * defines the function \f$ g \f$
 *
 * The underlying local linear form for an edge @f$e@f$ is
 * @f[
    v \mapsto \int_e g(\mathbf{x})\,v(\mathbf{x})\,\mathrm{d}S\mathbf{x}\;,
 * @f]
 * where \f$g\f$ is supposed to be a locally continuous source function.
 *
 * Computation is based on a quadrature rules supplied by the LehrFEM++
 * lf::quad::QuadRule module.
 *
 * This class complies with the requirements for the template parameter
 * `ELEM_VEC_COMP` of the function AssembleVectorLocally().
 */
template <class SCALAR, class FUNCTOR, class EDGESELECTOR = base::PredicateTrue>
class ScalarLoadEdgeVectorProvider {
 public:
  using elem_vec_t = Eigen::Matrix<SCALAR, Eigen::Dynamic, 1>;
  using ElemVec = const elem_vec_t;

  /** @defgroup stdc
   * @brief standard constructors
   *@{*/
  ScalarLoadEdgeVectorProvider(const ScalarLoadEdgeVectorProvider &) = delete;
  ScalarLoadEdgeVectorProvider(ScalarLoadEdgeVectorProvider &&) noexcept =
      default;
  ScalarLoadEdgeVectorProvider &operator=(
      const ScalarLoadEdgeVectorProvider &) = delete;
  ScalarLoadEdgeVectorProvider &operator=(ScalarLoadEdgeVectorProvider &&) =
      delete;
  /**@}*/

  /** @brief Constructor, performs precomputations
   *
   * @param fe_edge_p FE specification on edge
   * @param g functor object providing edge data
   */
  ScalarLoadEdgeVectorProvider(
      std::shared_ptr<const UniformScalarFESpace<SCALAR>> fe_space, FUNCTOR g,
      EDGESELECTOR edge_sel = base::PredicateTrue{})
      : g_(std::move(g)), edge_sel_(std::move(edge_sel)), pfe_() {
    auto fe = fe_space->ShapeFunctionLayout(base::RefEl::kSegment());
    pfe_ = PrecomputedScalarReferenceFiniteElement(
        fe, quad::make_QuadRule(base::RefEl::kSegment(), 2 * fe->Degree()));
  }
  /** @brief Default implement: all edges are active */
  virtual bool isActive(const lf::mesh::Entity &cell) {
    return edge_sel_(cell);
  }
  /*
   * @brief Main method for computing the element vector
   *
   * @param cell current cell for which the element vector is desired
   * @return local load vector as column vector
   *
   */
  ElemVec Eval(const lf::mesh::Entity &edge);

  virtual ~ScalarLoadEdgeVectorProvider() = default;

 private:
  FUNCTOR g_;              // source function
  EDGESELECTOR edge_sel_;  // selects edges
  PrecomputedScalarReferenceFiniteElement<SCALAR> pfe_;

 public:
  /*
   * @brief static variable for controlling (debugging) output
   */
  static unsigned int ctrl_;
  static const unsigned int kout_cell = 8;
  static const unsigned int kout_locvec = 16;
  static const unsigned int kout_dets = 32;
  static const unsigned int kout_loop = 64;
  static const unsigned int kout_qpts = 128;
};

// deduction guide
template <class PTR, class FUNCTOR, class EDGESELECTOR = base::PredicateTrue>
ScalarLoadEdgeVectorProvider(PTR, FUNCTOR, EDGESELECTOR = base::PredicateTrue{})
    ->ScalarLoadEdgeVectorProvider<typename PTR::element_type::Scalar, FUNCTOR,
                                   EDGESELECTOR>;

template <class SCALAR, class FUNCTOR, class EDGESELECTOR>
unsigned int
    ScalarLoadEdgeVectorProvider<SCALAR, FUNCTOR, EDGESELECTOR>::ctrl_ = 0;

// Eval() method
// TODO(craffael) remove const once
// https://developercommunity.visualstudio.com/content/problem/180948/vs2017-155-c-cv-qualifiers-lost-on-type-alias-used.html
// is resolved
template <class SCALAR, class FUNCTOR, class EDGESELECTOR>
typename ScalarLoadEdgeVectorProvider<SCALAR, FUNCTOR,
                                      EDGESELECTOR>::ElemVec const
ScalarLoadEdgeVectorProvider<SCALAR, FUNCTOR, EDGESELECTOR>::Eval(
    const lf::mesh::Entity &edge) {
  // Topological type of the cell
  const lf::base::RefEl ref_el{edge.RefEl()};
  LF_ASSERT_MSG(ref_el == lf::base::RefEl::kSegment(),
                "Edge must be of segment type");
  // Query the shape of the edge
  const lf::geometry::Geometry *geo_ptr = edge.Geometry();
  LF_ASSERT_MSG(geo_ptr != nullptr, "Invalid geometry!");

  // Quadrature points on physical edge
  const Eigen::MatrixXd mapped_qpts(geo_ptr->Global(pfe_.Qr().Points()));
  LF_ASSERT_MSG(
      mapped_qpts.cols() == pfe_.Qr().NumPoints(),
      "Mismatch " << mapped_qpts.cols() << " <-> " << pfe_.Qr().NumPoints());

  // Obtain the metric factors for the quadrature points
  const Eigen::VectorXd determinants(
      geo_ptr->IntegrationElement(pfe_.Qr().Points()));
  LF_ASSERT_MSG(
      determinants.size() == pfe_.Qr().NumPoints(),
      "Mismatch " << determinants.size() << " <-> " << pfe_.Qr().NumPoints());

  // Element vector
  elem_vec_t vec(pfe_.NumRefShapeFunctions());
  vec.setZero();

  auto g_vals = g_(edge, pfe_.Qr().Points());

  // Loop over quadrature points
  for (int k = 0; k < pfe_.Qr().NumPoints(); ++k) {
    // Add contribution of quadrature point to local vector
    const auto w = (pfe_.Qr().Weights()[k] * determinants[k]) * g_vals[k];
    vec += pfe_.PrecompReferenceShapeFunctions().col(k) * w;
  }
  return vec;
}

}  // namespace lf::uscalfe

#endif<|MERGE_RESOLUTION|>--- conflicted
+++ resolved
@@ -121,7 +121,7 @@
    * @see LocCompLagrFEPreprocessor::LocCompLagrFEPreprocessor()
    */
   ReactionDiffusionElementMatrixProvider(
-      std::shared_ptr<ScalarUniformFESpace<SCALAR>> fe_space, DIFF_COEFF alpha,
+      std::shared_ptr<UniformScalarFESpace<SCALAR>> fe_space, DIFF_COEFF alpha,
       REACTION_COEFF gamma, quad_rule_collection_t qr_collection);
 
   /**
@@ -206,7 +206,7 @@
 template <typename SCALAR, typename DIFF_COEFF, typename REACTION_COEFF>
 ReactionDiffusionElementMatrixProvider<SCALAR, DIFF_COEFF, REACTION_COEFF>::
     ReactionDiffusionElementMatrixProvider(
-        std::shared_ptr<ScalarUniformFESpace<SCALAR>> fe_space,
+        std::shared_ptr<UniformScalarFESpace<SCALAR>> fe_space,
         DIFF_COEFF alpha, REACTION_COEFF gamma,
         quad_rule_collection_t qr_collection)
     : alpha_(std::move(alpha)), gamma_(std::move(gamma)), fe_precomp_() {
@@ -493,10 +493,7 @@
    * degree of the finite element space.
    */
   ScalarLoadElementVectorProvider(
-<<<<<<< HEAD
       std::shared_ptr<UniformScalarFESpace<SCALAR>> fe_space, FUNCTOR f);
-=======
-      std::shared_ptr<ScalarUniformFESpace<SCALAR>> fe_space, FUNCTOR f);
   /** @brief Constructor, performs precomputations based on user-supplied
    * quadrature rules.
    *
@@ -506,9 +503,8 @@
    *
    */
   ScalarLoadElementVectorProvider(
-      std::shared_ptr<ScalarUniformFESpace<SCALAR>> fe_space, FUNCTOR f,
+      std::shared_ptr<UniformScalarFESpace<SCALAR>> fe_space, FUNCTOR f,
       quad_rule_collection_t qr_collection);
->>>>>>> 37add796
   /** @brief Default implement: all cells are active */
   virtual bool isActive(const lf::mesh::Entity & /*cell*/) { return true; }
   /*
@@ -566,7 +562,7 @@
 template <typename SCALAR, typename FUNCTOR>
 ScalarLoadElementVectorProvider<SCALAR, FUNCTOR>::
     ScalarLoadElementVectorProvider(
-        std::shared_ptr<ScalarUniformFESpace<SCALAR>> fe_space, FUNCTOR f,
+        std::shared_ptr<UniformScalarFESpace<SCALAR>> fe_space, FUNCTOR f,
         quad_rule_collection_t qr_collection)
     : f_(std::move(f)) {
   for (auto ref_el : {base::RefEl::kTria(), base::RefEl::kQuad()}) {
